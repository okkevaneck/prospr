[project]
requires-python = ">=3.9"

[build-system]
requires = [
    "setuptools>=42",
    "wheel",
    "pybind11~=2.6.1",
]
build-backend = "setuptools.build_meta"

[tool.black]
line-length = 79

[tool.pytest]
<<<<<<< HEAD
minversion = 6.2
=======
minversion = 7.1
>>>>>>> 97d51d3f
<|MERGE_RESOLUTION|>--- conflicted
+++ resolved
@@ -13,8 +13,4 @@
 line-length = 79
 
 [tool.pytest]
-<<<<<<< HEAD
-minversion = 6.2
-=======
-minversion = 7.1
->>>>>>> 97d51d3f
+minversion = 7.1