[build-system]
requires = [
    "setuptools>=42",
    "wheel",
    "pybind11>=2.12",
]
build-backend = "setuptools.build_meta"

[project]
name = "prospr"
authors = [
    {name = "okkevaneck", email = "okke.van.eck@gmail.com"},
]
dynamic = ["version"]
description = "A toolbox for protein folding with Python."
readme = "README.md"
requires-python = ">=3.9"
license = "LGPL-3.0-or-later"
license-files = ["LICEN[CS]E*"]
keywords = [
    "prospr",
    "protein",
    "structure",
    "prediction",
    "toolbox",
    "python",
    "c++",
    "extension",
    "pypi",
    "package",
]
classifiers = [
    "Development Status :: 5 - Production/Stable",
    "Programming Language :: Python :: 3",
<<<<<<< HEAD
    "Development Status :: 5 - Production/Stable",
    "License :: OSI Approved :: GNU Lesser General Public License v3 (LGPLv3)",
=======
    "Programming Language :: Python :: 3.9",
    "Programming Language :: Python :: 3.10",
    "Programming Language :: Python :: 3.11",
    "Programming Language :: Python :: 3.12",
>>>>>>> 5bb7b97d
    "Operating System :: OS Independent",
    "Topic :: Education",
    "Topic :: Scientific/Engineering",
    "Topic :: Scientific/Engineering :: Bio-Informatics",
]
dependencies = [
<<<<<<< HEAD
    "matplotlib==3.7.2",
    "pandas==2.0.3",
    "seaborn==0.12.2",
=======
    "matplotlib>=3.7.2",
    "pandas>=2.2.3",
    "seaborn>=0.12.2",
>>>>>>> 5bb7b97d
]

[project.urls]
homepage = "https://github.com/okkevaneck/prospr"
documentation = "https://prospr.readthedocs.io"
repository = "https://github.com/okkevaneck/prospr"

[tool.setuptools]
packages = ["prospr"]
package-dir = {"prospr" = "prospr"}
zip-safe = false
platforms = ["Linux", "macOS", "Windows"]

[tool.setuptools.package-data]
prospr = ["data/*/*.csv", "core/src/*"]

[tool.setuptools.dynamic]
version = {attr = "prospr._version.__version__"}

[tool.black]
line-length = 79

[tool.pytest]
minversion = 7.1

[tool.pytest.ini_options]
pythonpath = [
  ".",
]<|MERGE_RESOLUTION|>--- conflicted
+++ resolved
@@ -32,30 +32,19 @@
 classifiers = [
     "Development Status :: 5 - Production/Stable",
     "Programming Language :: Python :: 3",
-<<<<<<< HEAD
-    "Development Status :: 5 - Production/Stable",
-    "License :: OSI Approved :: GNU Lesser General Public License v3 (LGPLv3)",
-=======
     "Programming Language :: Python :: 3.9",
     "Programming Language :: Python :: 3.10",
     "Programming Language :: Python :: 3.11",
     "Programming Language :: Python :: 3.12",
->>>>>>> 5bb7b97d
     "Operating System :: OS Independent",
     "Topic :: Education",
     "Topic :: Scientific/Engineering",
     "Topic :: Scientific/Engineering :: Bio-Informatics",
 ]
 dependencies = [
-<<<<<<< HEAD
-    "matplotlib==3.7.2",
-    "pandas==2.0.3",
-    "seaborn==0.12.2",
-=======
     "matplotlib>=3.7.2",
     "pandas>=2.2.3",
     "seaborn>=0.12.2",
->>>>>>> 5bb7b97d
 ]
 
 [project.urls]
