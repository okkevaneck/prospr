--- conflicted
+++ resolved
@@ -1,27 +1,9 @@
 name: CI-CD
 
 on:
-<<<<<<< HEAD
-  push:
-    inputs:
-      allowDeploy:
-        description: "Whether to deploy."
-        required: true
-        default: true
-        type: boolean
-  pull_request:
-    types: [opened, edited, synchronize, reopened]
-    inputs:
-      allowDeploy:
-        description: "Whether to deploy."
-        required: true
-        default: false
-        type: boolean
-=======
   push: {}
   pull_request:
     types: [opened, edited, synchronize, reopened]
->>>>>>> 5bb7b97d
   workflow_dispatch:
     inputs:
       allowDeploy:
@@ -78,8 +60,7 @@
     strategy:
       matrix:
         python-version: [3.9]
-        os: [ubuntu-latest, macos-latest]
-#        os: [ubuntu-latest, windows-latest, macos-latest]
+        os: [ubuntu-latest, windows-latest, macos-latest]
     runs-on: ${{ matrix.os }}
     steps:
       - uses: actions/checkout@v4.2.2
@@ -162,11 +143,7 @@
           path: dist/*.tar.gz
 
   deploy:
-<<<<<<< HEAD
-    if: github.ref == 'refs/heads/master' && inputs.allowDeploy == true
-=======
     if: github.ref == 'refs/heads/master' && (github.event_name != 'workflow_dispatch' || inputs.allowDeploy == 'true')
->>>>>>> 5bb7b97d
     needs: [build_wheels, build_sdist]
     runs-on: ubuntu-latest
     environment: pypi
