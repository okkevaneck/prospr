name: CI-CD

on: push

jobs:
  matrix_prep:
    name: Prepare Matrix
    runs-on: ubuntu-latest
    outputs:
      matrix: ${{ steps.set-matrix.outputs.matrix }}
    steps:
      - uses: actions/checkout@v3
<<<<<<< HEAD

      - uses: nelonoel/branch-name@v1.0.1

      - id: set-matrix
        uses: JoshuaTheMiller/conditional-build-matrix@0.0.1
        with:
          inputFile: '.github/workflows/matrix_includes.json'
          filter: '[?starts_with(`${{ env.BRANCH_NAME }}`, runOn)] || [?runOn == `always`]'

  syntax_check:
    name: Check for syntax errors
    runs-on: ubuntu-latest
    steps:
      - uses: actions/checkout@v3

      - name: Flake8 - Error on syntax errors or undefined names
        uses: py-actions/flake8@v1.1.0
        with:
          args: --count --select=E9,F63,F7,F82 --show-source --statistics
          update-pip: "true"

      - name: Flake8 - Warn on everything else
        uses: py-actions/flake8@v1.1.0
        with:
          args: --count --exit-zero --max-complexity=10 --statistics
          max-line-length: 127
          update-pip: "true"

  pytest:
    name: Pytest
    needs: syntax_check
    strategy:
      matrix:
        python-version: [3.9]
        os: [ubuntu-latest, windows-latest, macos-latest]
    runs-on: ${{ matrix.os }}
    steps:
      - uses: actions/checkout@v3

      - name: Set up Python ${{ matrix.python-version }}
        uses: actions/setup-python@v2
        with:
          python-version: ${{ matrix.python-version }}

      - name: Install dependencies
        run: |
          python -m pip install --upgrade pip
          python -m pip install -r requirements.txt
          ./manage.sh build
          python -m pip install -e .
=======
>>>>>>> 97d51d3f

      - name: Test with pytest
        run: pytest

  syntax_check:
    name: Check for syntax errors
    runs-on: ubuntu-latest
    steps:
      - uses: actions/checkout@v3

      - name: Flake8 - Error on syntax errors or undefined names
        uses: py-actions/flake8@v1.1.0
        with:
          args: --count --select=E9,F63,F7,F82 --show-source --statistics
          update-pip: "true"

      - name: Flake8 - Warn on everything else
        uses: py-actions/flake8@v1.1.0
        with:
          args: --count --exit-zero --max-complexity=10 --statistics
          max-line-length: 127
          update-pip: "true"

  pytest:
    name: Pytest
    needs: syntax_check
    strategy:
      matrix:
        python-version: [3.9]
        os: [ubuntu-latest, windows-latest, macos-latest]
    runs-on: ${{ matrix.os }}
    steps:
      - uses: actions/checkout@v3

      - name: Set up Python ${{ matrix.python-version }}
        uses: actions/setup-python@v4
        with:
          python-version: ${{ matrix.python-version }}

      - name: Install dependencies
        run: |
          python -m pip install --upgrade pip
          python -m pip install -r requirements.txt
          ./manage.sh build
          python -m pip install -e .

      - name: Test with pytest
        run: pytest

  build_wheels:
    name: Build wheels
    needs: [pytest, matrix_prep]
    strategy:
      matrix: ${{ fromJson(needs.matrix_prep.outputs.matrix) }}
    runs-on: ${{ matrix.os }}
    steps:
      - uses: actions/checkout@v3

      - name: Set up Python
        uses: actions/setup-python@v4
        with:
          python-version: "3.9"

      - name: Build wheels
<<<<<<< HEAD
        uses: pypa/cibuildwheel@v2.10.1
=======
        uses: pypa/cibuildwheel@v2.10.2
>>>>>>> 97d51d3f
        env:
          CIBW_BUILD: ${{ matrix.cibw_build }}
          CIBW_SKIP: ${{ matrix.cibw_skip }}
          CIBW_PROJECT_REQUIRES_PYTHON: ">=3.9"

      - uses: actions/upload-artifact@v3
        with:
          path: ./wheelhouse/*.whl

  build_sdist:
    name: Build source distribution
    needs: pytest
    runs-on: ubuntu-latest
    steps:
      - uses: actions/checkout@v3

      - name: Setup Python
        uses: actions/setup-python@v4
        with:
          python-version: "3.9"

      - name: Install dependencies
        run: python -m pip install twine build

      - name: Build sdist
        run: python -m build -s

      - name: Check metadata
        run: twine check dist/*

      - uses: actions/upload-artifact@v3
        with:
          path: dist/*.tar.gz

  deploy:
    if: github.ref == 'refs/heads/master'
    needs: [build_wheels, build_sdist]
    runs-on: ubuntu-latest
    steps:
      - uses: actions/setup-python@v4
        with:
          python-version: "3.9"

      - uses: actions/download-artifact@v2
        with:
          name: artifact
          path: dist

      - name: Publish distribution to PyPI
        uses: pypa/gh-action-pypi-publish@release/v1
        with:
          user: __token__
          password: ${{ secrets.PYPI_API_TOKEN }}<|MERGE_RESOLUTION|>--- conflicted
+++ resolved
@@ -10,7 +10,6 @@
       matrix: ${{ steps.set-matrix.outputs.matrix }}
     steps:
       - uses: actions/checkout@v3
-<<<<<<< HEAD
 
       - uses: nelonoel/branch-name@v1.0.1
 
@@ -19,53 +18,6 @@
         with:
           inputFile: '.github/workflows/matrix_includes.json'
           filter: '[?starts_with(`${{ env.BRANCH_NAME }}`, runOn)] || [?runOn == `always`]'
-
-  syntax_check:
-    name: Check for syntax errors
-    runs-on: ubuntu-latest
-    steps:
-      - uses: actions/checkout@v3
-
-      - name: Flake8 - Error on syntax errors or undefined names
-        uses: py-actions/flake8@v1.1.0
-        with:
-          args: --count --select=E9,F63,F7,F82 --show-source --statistics
-          update-pip: "true"
-
-      - name: Flake8 - Warn on everything else
-        uses: py-actions/flake8@v1.1.0
-        with:
-          args: --count --exit-zero --max-complexity=10 --statistics
-          max-line-length: 127
-          update-pip: "true"
-
-  pytest:
-    name: Pytest
-    needs: syntax_check
-    strategy:
-      matrix:
-        python-version: [3.9]
-        os: [ubuntu-latest, windows-latest, macos-latest]
-    runs-on: ${{ matrix.os }}
-    steps:
-      - uses: actions/checkout@v3
-
-      - name: Set up Python ${{ matrix.python-version }}
-        uses: actions/setup-python@v2
-        with:
-          python-version: ${{ matrix.python-version }}
-
-      - name: Install dependencies
-        run: |
-          python -m pip install --upgrade pip
-          python -m pip install -r requirements.txt
-          ./manage.sh build
-          python -m pip install -e .
-=======
->>>>>>> 97d51d3f
-
-      - name: Test with pytest
-        run: pytest
 
   syntax_check:
     name: Check for syntax errors
@@ -127,11 +79,7 @@
           python-version: "3.9"
 
       - name: Build wheels
-<<<<<<< HEAD
-        uses: pypa/cibuildwheel@v2.10.1
-=======
         uses: pypa/cibuildwheel@v2.10.2
->>>>>>> 97d51d3f
         env:
           CIBW_BUILD: ${{ matrix.cibw_build }}
           CIBW_SKIP: ${{ matrix.cibw_skip }}
