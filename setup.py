--- conflicted
+++ resolved
@@ -9,11 +9,7 @@
 from setuptools import setup
 from pybind11.setup_helpers import Pybind11Extension, build_ext
 
-<<<<<<< HEAD
-__version__ = "0.1a13"
-=======
 __version__ = "0.2a1"
->>>>>>> 1db3d256
 
 ext_modules = [
     Pybind11Extension(
@@ -41,10 +37,7 @@
     ext_modules=ext_modules,
     cmdclass={"build_ext": build_ext},
     packages=["prospr"],
-<<<<<<< HEAD
     package_data={"": ["prospr/data/**/*.csv"]},
-=======
->>>>>>> 1db3d256
     platforms=["any"],
     python_requires=">=3.6",
     zip_safe=False,
@@ -64,13 +57,8 @@
         "Topic :: Scientific/Engineering",
         "Topic :: Scientific/Engineering :: Bio-Informatics",
     ],
-<<<<<<< HEAD
     keywords=[
         "prospr protein structure prediction toolbox python c++ swig cmake "
         + "extension heuristics pypi package"
     ],
-=======
-    keywords=["prospr protein structure prediction toolbox python c++ swig " +
-              "cmake extension heuristics pypi package"],
->>>>>>> 1db3d256
 )